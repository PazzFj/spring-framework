/*
 * Copyright 2002-2018 the original author or authors.
 *
 * Licensed under the Apache License, Version 2.0 (the "License");
 * you may not use this file except in compliance with the License.
 * You may obtain a copy of the License at
 *
 *      http://www.apache.org/licenses/LICENSE-2.0
 *
 * Unless required by applicable law or agreed to in writing, software
 * distributed under the License is distributed on an "AS IS" BASIS,
 * WITHOUT WARRANTIES OR CONDITIONS OF ANY KIND, either express or implied.
 * See the License for the specific language governing permissions and
 * limitations under the License.
 */

package org.springframework.beans.factory.xml;

import java.io.IOException;
import java.util.Map;
import java.util.Properties;
import java.util.concurrent.ConcurrentHashMap;

import org.apache.commons.logging.Log;
import org.apache.commons.logging.LogFactory;

import org.springframework.beans.BeanUtils;
import org.springframework.beans.FatalBeanException;
import org.springframework.core.io.support.PropertiesLoaderUtils;
import org.springframework.lang.Nullable;
import org.springframework.util.Assert;
import org.springframework.util.ClassUtils;
import org.springframework.util.CollectionUtils;

/**
 * Default implementation of the {@link NamespaceHandlerResolver} interface.
 * Resolves namespace URIs to implementation classes based on the mappings
 * contained in mapping file.
 *
 * <p>By default, this implementation looks for the mapping file at
 * {@code META-INF/spring.handlers}, but this can be changed using the
 * {@link #DefaultNamespaceHandlerResolver(ClassLoader, String)} constructor.
 *
 * @author Rob Harrop
 * @author Juergen Hoeller
 * @since 2.0
 * @see NamespaceHandler
 * @see DefaultBeanDefinitionDocumentReader
 */
public class DefaultNamespaceHandlerResolver implements NamespaceHandlerResolver {

	/**
	 * The location to look for the mapping files. Can be present in multiple JAR files.
	 */
	public static final String DEFAULT_HANDLER_MAPPINGS_LOCATION = "META-INF/spring.handlers";


	/** Logger available to subclasses. */
	protected final Log logger = LogFactory.getLog(getClass());

	/** ClassLoader to use for NamespaceHandler classes. */
	@Nullable
	private final ClassLoader classLoader;

	/** Resource location to search for. */
	private final String handlerMappingsLocation;

	/** Stores the mappings from namespace URI to NamespaceHandler class name / instance. */
	@Nullable
	private volatile Map<String, Object> handlerMappings;


	/**
	 * Create a new {@code DefaultNamespaceHandlerResolver} using the
	 * default mapping file location.
	 * <p>This constructor will result in the thread context ClassLoader being used
	 * to load resources.
	 * @see #DEFAULT_HANDLER_MAPPINGS_LOCATION
	 */
	public DefaultNamespaceHandlerResolver() {
		this(null, DEFAULT_HANDLER_MAPPINGS_LOCATION);
	}

	/**
	 * Create a new {@code DefaultNamespaceHandlerResolver} using the
	 * default mapping file location.
	 * @param classLoader the {@link ClassLoader} instance used to load mapping resources
	 * (may be {@code null}, in which case the thread context ClassLoader will be used)
	 * @see #DEFAULT_HANDLER_MAPPINGS_LOCATION
	 */
	public DefaultNamespaceHandlerResolver(@Nullable ClassLoader classLoader) {
		this(classLoader, DEFAULT_HANDLER_MAPPINGS_LOCATION);
	}

	/**
	 * Create a new {@code DefaultNamespaceHandlerResolver} using the
	 * supplied mapping file location.
	 * @param classLoader the {@link ClassLoader} instance used to load mapping resources
	 * may be {@code null}, in which case the thread context ClassLoader will be used)
	 * @param handlerMappingsLocation the mapping file location
	 */
	public DefaultNamespaceHandlerResolver(@Nullable ClassLoader classLoader, String handlerMappingsLocation) {
		Assert.notNull(handlerMappingsLocation, "Handler mappings location must not be null");
		this.classLoader = (classLoader != null ? classLoader : ClassUtils.getDefaultClassLoader());
		this.handlerMappingsLocation = handlerMappingsLocation;
	}


	/**
<<<<<<< HEAD
	 * 从配置的映射中找到提供的名称空间URI的{@link NamespaceHandler}。
	 * 1、http://www.springframework.org/schema/context 映射 org.springframework.context.config.ContextNamespaceHandler
	 * @param namespaceUri http://www.springframework.org/schema/context
=======
	 * 从配置的映射中找到提供的名称空间URI的{@link NamespaceHandler}
	 *  http://www.springframework.org/schema/context
>>>>>>> 0ec1afb5
	 */
	@Override
	@Nullable
	public NamespaceHandler resolve(String namespaceUri) {
		//得到所有的Handler
		//1、一开始在META-INF/spring.handlers中定义的是字符串
		//2、如果是字符串就利用类加载器初始化成对象
		//3、并调用init方法注册命名空间对应的属性的对象
		//如: <context:component-scan base-package="com.pazz.dao"> ====>> context 则是 ContextNamespaceHandler
		//如: <aop:aspectj-autoproxy > ====>> aop 则是 AopNamespaceHandler
		Map<String, Object> handlerMappings = getHandlerMappings();
		Object handlerOrClassName = handlerMappings.get(namespaceUri);
		if (handlerOrClassName == null) {
			return null;
		}
		else if (handlerOrClassName instanceof NamespaceHandler) {
			return (NamespaceHandler) handlerOrClassName;
		}
		else {
			String className = (String) handlerOrClassName;
			try {
				Class<?> handlerClass = ClassUtils.forName(className, this.classLoader);
				if (!NamespaceHandler.class.isAssignableFrom(handlerClass)) {
					throw new FatalBeanException("Class [" + className + "] for namespace [" + namespaceUri +
							"] does not implement the [" + NamespaceHandler.class.getName() + "] interface");
				}
				NamespaceHandler namespaceHandler = (NamespaceHandler) BeanUtils.instantiateClass(handlerClass);
				//调用init方法, 注册对应的BeanDefinitionParser 如：<context:component-scan>  对应的 ComponentScanBeanDefinitionParser
				// 注册属性例如<context:?????> 所有的
				// 注册属性例如<mvc:?????>
				// 注册属性例如<aop:?????>
				namespaceHandler.init();
				//在把当前已经实例化的NamespaceHandler 保存到map中, 下次拿的时候直接拿对象,而不是字符串
				handlerMappings.put(namespaceUri, namespaceHandler);
				return namespaceHandler;
			}
			catch (ClassNotFoundException ex) {
				throw new FatalBeanException("Could not find NamespaceHandler class [" + className +
						"] for namespace [" + namespaceUri + "]", ex);
			}
			catch (LinkageError err) {
				throw new FatalBeanException("Unresolvable class definition for NamespaceHandler class [" +
						className + "] for namespace [" + namespaceUri + "]", err);
			}
		}
	}

	/**
<<<<<<< HEAD
	 * 延迟加载指定的NamespaceHandler map
=======
	 * 延迟加载指定的NamespaceHandler映射
>>>>>>> 0ec1afb5
	 */
	private Map<String, Object> getHandlerMappings() {
		Map<String, Object> handlerMappings = this.handlerMappings;
		if (handlerMappings == null) {
			synchronized (this) {
				handlerMappings = this.handlerMappings;
				if (handlerMappings == null) {
					if (logger.isTraceEnabled()) {
						logger.trace("Loading NamespaceHandler mappings from [" + this.handlerMappingsLocation + "]");
					}
					try {
						Properties mappings = PropertiesLoaderUtils.loadAllProperties(this.handlerMappingsLocation, this.classLoader);
						if (logger.isTraceEnabled()) {
							logger.trace("Loaded NamespaceHandler mappings: " + mappings);
						}
						handlerMappings = new ConcurrentHashMap<>(mappings.size());
						CollectionUtils.mergePropertiesIntoMap(mappings, handlerMappings);
						this.handlerMappings = handlerMappings;
					}
					catch (IOException ex) {
						throw new IllegalStateException("Unable to load NamespaceHandler mappings from location [" + this.handlerMappingsLocation + "]", ex);
					}
				}
			}
		}
		return handlerMappings;
	}


	@Override
	public String toString() {
		return "NamespaceHandlerResolver using mappings " + getHandlerMappings();
	}

}<|MERGE_RESOLUTION|>--- conflicted
+++ resolved
@@ -107,24 +107,12 @@
 
 
 	/**
-<<<<<<< HEAD
-	 * 从配置的映射中找到提供的名称空间URI的{@link NamespaceHandler}。
-	 * 1、http://www.springframework.org/schema/context 映射 org.springframework.context.config.ContextNamespaceHandler
-	 * @param namespaceUri http://www.springframework.org/schema/context
-=======
 	 * 从配置的映射中找到提供的名称空间URI的{@link NamespaceHandler}
 	 *  http://www.springframework.org/schema/context
->>>>>>> 0ec1afb5
 	 */
 	@Override
 	@Nullable
 	public NamespaceHandler resolve(String namespaceUri) {
-		//得到所有的Handler
-		//1、一开始在META-INF/spring.handlers中定义的是字符串
-		//2、如果是字符串就利用类加载器初始化成对象
-		//3、并调用init方法注册命名空间对应的属性的对象
-		//如: <context:component-scan base-package="com.pazz.dao"> ====>> context 则是 ContextNamespaceHandler
-		//如: <aop:aspectj-autoproxy > ====>> aop 则是 AopNamespaceHandler
 		Map<String, Object> handlerMappings = getHandlerMappings();
 		Object handlerOrClassName = handlerMappings.get(namespaceUri);
 		if (handlerOrClassName == null) {
@@ -142,12 +130,7 @@
 							"] does not implement the [" + NamespaceHandler.class.getName() + "] interface");
 				}
 				NamespaceHandler namespaceHandler = (NamespaceHandler) BeanUtils.instantiateClass(handlerClass);
-				//调用init方法, 注册对应的BeanDefinitionParser 如：<context:component-scan>  对应的 ComponentScanBeanDefinitionParser
-				// 注册属性例如<context:?????> 所有的
-				// 注册属性例如<mvc:?????>
-				// 注册属性例如<aop:?????>
 				namespaceHandler.init();
-				//在把当前已经实例化的NamespaceHandler 保存到map中, 下次拿的时候直接拿对象,而不是字符串
 				handlerMappings.put(namespaceUri, namespaceHandler);
 				return namespaceHandler;
 			}
@@ -163,11 +146,7 @@
 	}
 
 	/**
-<<<<<<< HEAD
-	 * 延迟加载指定的NamespaceHandler map
-=======
 	 * 延迟加载指定的NamespaceHandler映射
->>>>>>> 0ec1afb5
 	 */
 	private Map<String, Object> getHandlerMappings() {
 		Map<String, Object> handlerMappings = this.handlerMappings;
@@ -188,7 +167,8 @@
 						this.handlerMappings = handlerMappings;
 					}
 					catch (IOException ex) {
-						throw new IllegalStateException("Unable to load NamespaceHandler mappings from location [" + this.handlerMappingsLocation + "]", ex);
+						throw new IllegalStateException(
+								"Unable to load NamespaceHandler mappings from location [" + this.handlerMappingsLocation + "]", ex);
 					}
 				}
 			}
